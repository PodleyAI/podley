--- conflicted
+++ resolved
@@ -10,12 +10,9 @@
 import { TaskGraph } from "../task-graph/TaskGraph";
 import { PROPERTY_ARRAY } from "../task-graph/TaskGraphRunner";
 import { GraphAsTask } from "./GraphAsTask";
-<<<<<<< HEAD
 import { GraphAsTaskRunner } from "./GraphAsTaskRunner";
 import { NamedGraphResult } from "../task-graph/TaskGraphRunner";
-=======
 import { TaskConfig, TaskInput, TaskOutput } from "./TaskTypes";
->>>>>>> 521158a9
 
 /**
  * ArrayTask is a compound task that either:
