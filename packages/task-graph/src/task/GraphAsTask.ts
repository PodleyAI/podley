//    *******************************************************************************
//    *   PODLEY.AI: Your Agentic AI library                                        *
//    *                                                                             *
//    *   Copyright Steven Roussey <sroussey@gmail.com>                             *
//    *   Licensed under the Apache License, Version 2.0 (the "License");           *
//    *******************************************************************************

import { TaskGraph } from "../task-graph/TaskGraph";
import { CompoundMergeStrategy, PROPERTY_ARRAY } from "../task-graph/TaskGraphRunner";
import { GraphAsTaskRunner } from "./GraphAsTaskRunner";
import { Task } from "./Task";
import type { JsonTaskItem, TaskGraphItemJson } from "./TaskJSON";
import { type TaskConfig, type TaskInput, type TaskOutput, type TaskTypeName } from "./TaskTypes";
<<<<<<< HEAD
import { GraphAsTaskRunner } from "./GraphAsTaskRunner";
import { Type, TObject } from "@sinclair/typebox";
=======
>>>>>>> 521158a9

export interface GraphAsTaskConfig extends TaskConfig {
  subGraph?: TaskGraph;
  compoundMerge?: CompoundMergeStrategy;
}

/**
 * A task that contains a subgraph of tasks
 */
export class GraphAsTask<
  Input extends TaskInput = TaskInput,
  Output extends TaskOutput = TaskOutput,
  Config extends GraphAsTaskConfig = GraphAsTaskConfig,
> extends Task<Input, Output, Config> {
  // ========================================================================
  // Static properties - should be overridden by subclasses
  // ========================================================================

  public static type: TaskTypeName = "GraphAsTask";
  public static category: string = "Hidden";
  public static compoundMerge: CompoundMergeStrategy = PROPERTY_ARRAY;

  // ========================================================================
  // Constructor
  // ========================================================================

  constructor(input: Partial<Input> = {}, config: Partial<Config> = {}) {
    const { subGraph, ...rest } = config;
    super(input, rest as Config);
    if (subGraph) {
      this.subGraph = subGraph;
    }
    this.regenerateGraph();
  }

  // ========================================================================
  // TaskRunner delegation - Executes and manages the task
  // ========================================================================

  declare _runner: GraphAsTaskRunner<Input, Output, Config>;

  /**
   * Task runner for handling the task execution
   */
  override get runner(): GraphAsTaskRunner<Input, Output, Config> {
    if (!this._runner) {
      this._runner = new GraphAsTaskRunner<Input, Output, Config>(this);
    }
    return this._runner;
  }

  // ========================================================================
  // Static to Instance conversion methods
  // ========================================================================

  public get compoundMerge(): CompoundMergeStrategy {
    return this.config?.compoundMerge || (this.constructor as typeof GraphAsTask).compoundMerge;
  }

  public get cacheable(): boolean {
    return (
      // if cacheable is set in config, always use that
      this.config?.cacheable ??
      ((this.constructor as typeof GraphAsTask).cacheable && !this.hasChildren())
    );
  }

  // ========================================================================
  // Input/Output handling
  // ========================================================================

  /**
   * Override inputSchema to compute it dynamically from the subgraph at runtime
   * The input schema is the union of all unconnected inputs from all nodes
   */
  get inputSchema(): TObject {
    // If there's no subgraph or it has no children, fall back to the static schema
    if (!this.hasChildren()) {
      return (this.constructor as typeof Task).inputSchema();
    }

    const properties: Record<string, any> = {};
    const required: string[] = [];

    // For all tasks in the graph, collect their unconnected inputs
    const tasks = this.subGraph.getTasks();

    for (const task of tasks) {
      const taskInputSchema = task.inputSchema;
      const taskProperties = taskInputSchema.properties || {};
      
      // Get all inputs that are connected via dataflows
      const connectedInputs = new Set(
        this.subGraph.getSourceDataflows(task.config.id).map((df) => df.targetTaskPortId)
      );

      // Add unconnected inputs to the graph's input schema
      for (const [inputName, inputProp] of Object.entries(taskProperties)) {
        if (!connectedInputs.has(inputName)) {
          // If the same input name exists in multiple nodes, we use the first one
          // In a more sophisticated implementation, we might want to merge or validate compatibility
          if (!properties[inputName]) {
            properties[inputName] = inputProp;
            
            // Check if this input is required
            if (taskInputSchema.required && taskInputSchema.required.includes(inputName)) {
              required.push(inputName);
            }
          }
        }
      }
    }

    return Type.Object(properties, required.length > 0 ? { required } : {});
  }

  /**
   * Override outputSchema to compute it dynamically from the subgraph at runtime
   * The output schema depends on the compoundMerge strategy and the ending nodes
   */
  get outputSchema(): TObject {
    // If there's no subgraph or it has no children, fall back to the static schema
    if (!this.hasChildren()) {
      return (this.constructor as typeof Task).outputSchema();
    }

    const properties: Record<string, any> = {};
    const required: string[] = [];

    // Find all ending nodes (nodes with no outgoing dataflows)
    const tasks = this.subGraph.getTasks();
    const endingNodes = tasks.filter(
      (task) => this.subGraph.getTargetDataflows(task.config.id).length === 0
    );

    const merge = this.compoundMerge;

    // Handle different merge strategies
    if (merge === "last" || (merge.startsWith("last-or-") && endingNodes.length === 1)) {
      // For "last" or single ending node with "last-or-*", return the schema of the last/only node
      const lastNode = endingNodes[endingNodes.length - 1];
      if (lastNode) {
        return lastNode.outputSchema;
      }
    } else if (merge === "named" || merge === "last-or-named") {
      // For "named" strategies, the output is an array of {id, type, data}
      // This is harder to represent as a schema, so we use a generic structure
      return Type.Array(
        Type.Object({
          id: Type.String(),
          type: Type.String(),
          data: Type.Any(),
        })
      );
    } else if (merge === "unordered-array" || merge === "last-or-unordered-array") {
      // For array strategies, output is { data: [...] }
      return Type.Object({
        data: Type.Array(Type.Any()),
      });
    } else if (merge === "property-array" || merge === "last-or-property-array") {
      // For property-array strategies, collect properties from all ending nodes
      // Each property becomes an array if multiple nodes have it
      for (const task of endingNodes) {
        const taskOutputSchema = task.outputSchema;
        const taskProperties = taskOutputSchema.properties || {};

        for (const [outputName, outputProp] of Object.entries(taskProperties)) {
          if (!properties[outputName]) {
            // Convert property to array type for property-array merge
            if (endingNodes.length > 1) {
              properties[outputName] = Type.Array(outputProp as any);
            } else {
              properties[outputName] = outputProp;
            }
            
            // For property-array, properties are generally optional since not all ending nodes may have them
            // Don't add to required array
          }
        }
      }
    }

    return Type.Object(properties, required.length > 0 ? { required } : {});
  }

  /**
   * Resets input data to defaults
   */
  public resetInputData(): void {
    super.resetInputData();
    if (this.hasChildren()) {
      this.subGraph!.getTasks().forEach((node) => {
        node.resetInputData();
      });
      this.subGraph!.getDataflows().forEach((dataflow) => {
        dataflow.reset();
      });
    }
  }

  // ========================================================================
  //  Compound task methods
  // ========================================================================

  /**
   * Regenerates the subtask graph and emits a "regenerate" event
   *
   * Subclasses should override this method to implement the actual graph
   * regeneration logic, but all they need to do is call this method to
   * emit the "regenerate" event.
   */
  public regenerateGraph(): void {
    this.events.emit("regenerate");
  }

  // ========================================================================
  // Serialization methods
  // ========================================================================

  /**
   * Serializes the task and its subtasks into a format that can be stored
   * @returns The serialized task and subtasks
   */
  public toJSON(): JsonTaskItem | TaskGraphItemJson {
    let json = super.toJSON();
    const hasChildren = this.hasChildren();
    if (hasChildren) {
      json = {
        ...json,
        merge: this.compoundMerge,
        subgraph: this.subGraph!.toJSON(),
      };
    }
    return json;
  }

  /**
   * Converts the task to a JSON format suitable for dependency tracking
   * @returns The task and subtasks in JSON thats easier for humans to read
   */
  public toDependencyJSON(): JsonTaskItem {
    const json = this.toJSON();
    if (this.hasChildren()) {
      if ("subgraph" in json) {
        delete json.subgraph;
      }
      return { ...json, subtasks: this.subGraph!.toDependencyJSON() };
    }
    return json;
  }
}<|MERGE_RESOLUTION|>--- conflicted
+++ resolved
@@ -5,17 +5,13 @@
 //    *   Licensed under the Apache License, Version 2.0 (the "License");           *
 //    *******************************************************************************
 
+import { Type, TObject } from "@sinclair/typebox";
 import { TaskGraph } from "../task-graph/TaskGraph";
 import { CompoundMergeStrategy, PROPERTY_ARRAY } from "../task-graph/TaskGraphRunner";
 import { GraphAsTaskRunner } from "./GraphAsTaskRunner";
 import { Task } from "./Task";
 import type { JsonTaskItem, TaskGraphItemJson } from "./TaskJSON";
 import { type TaskConfig, type TaskInput, type TaskOutput, type TaskTypeName } from "./TaskTypes";
-<<<<<<< HEAD
-import { GraphAsTaskRunner } from "./GraphAsTaskRunner";
-import { Type, TObject } from "@sinclair/typebox";
-=======
->>>>>>> 521158a9
 
 export interface GraphAsTaskConfig extends TaskConfig {
   subGraph?: TaskGraph;
